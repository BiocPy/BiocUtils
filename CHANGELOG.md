# Changelog

<<<<<<< HEAD
## Version 0.1.7

- Added a `dtype=` option to `match()` to control the output array type.
=======
## Version 0.2.0

- chore: Remove Python 3.8 (EOL)
- precommit: Replace docformatter with ruff's formatter
>>>>>>> 01881fd3

## Version 0.0.1

- First release of the package.<|MERGE_RESOLUTION|>--- conflicted
+++ resolved
@@ -1,15 +1,13 @@
 # Changelog
 
-<<<<<<< HEAD
-## Version 0.1.7
-
-- Added a `dtype=` option to `match()` to control the output array type.
-=======
 ## Version 0.2.0
 
 - chore: Remove Python 3.8 (EOL)
 - precommit: Replace docformatter with ruff's formatter
->>>>>>> 01881fd3
+
+## Version 0.1.7
+
+- Added a `dtype=` option to `match()` to control the output array type.
 
 ## Version 0.0.1
 
