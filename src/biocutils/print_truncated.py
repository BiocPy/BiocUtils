--- conflicted
+++ resolved
@@ -69,14 +69,8 @@
     """
     collected = []
     if transform is None:
-<<<<<<< HEAD
         def transform(y):
             return print_truncated(y, truncated_to=truncated_to, full_threshold=full_threshold)
-=======
-        transform = lambda y: print_truncated(
-            y, truncated_to=truncated_to, full_threshold=full_threshold
-        )
->>>>>>> c1948f5b
 
     if len(x) > full_threshold and len(x) > truncated_to * 2:
         for i in range(truncated_to):
@@ -132,14 +126,8 @@
     """
     collected = []
     if transform is None:
-<<<<<<< HEAD
         def transform(y):
             return print_truncated(y, truncated_to=truncated_to, full_threshold=full_threshold)
-=======
-        transform = lambda y: print_truncated(
-            y, truncated_to=truncated_to, full_threshold=full_threshold
-        )
->>>>>>> c1948f5b
 
     all_keys = x.keys()
     if len(x) > full_threshold and len(x) > truncated_to * 2:
